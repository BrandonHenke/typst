--- conflicted
+++ resolved
@@ -38,21 +38,13 @@
 use crate::diag::{bail, warning, SourceResult, StrResult};
 use crate::engine::Engine;
 use crate::foundations::{
-<<<<<<< HEAD
 	cast, category, dict, elem, Args, Array, Cast, Category, Construct, Content, Dict,
 	Fold, NativeElement, Never, Packed, PlainText, Repr, Resolve, Scope, Set, Smart,
 	StyleChain,
 };
 use crate::layout::{Abs, Axis, Dir, Em, Length, Ratio, Rel};
 use crate::model::InlineElem;
-=======
-    cast, category, dict, elem, Args, Array, Cast, Category, Construct, Content, Dict,
-    Fold, NativeElement, Never, Packed, PlainText, Repr, Resolve, Scope, Set, Smart,
-    StyleChain,
-};
-use crate::layout::{Abs, Axis, Dir, Em, Length, Ratio, Rel};
-use crate::model::ParElem;
->>>>>>> 69dcc89d
+
 use crate::syntax::Spanned;
 use crate::visualize::{Color, Paint, RelativeTo, Stroke};
 use crate::World;
@@ -99,7 +91,6 @@
 /// ```
 #[elem(Debug, Construct, PlainText, Repr)]
 pub struct TextElem {
-<<<<<<< HEAD
 	/// A font family name or priority list of font family names.
 	///
 	/// When processing text, Typst tries all specified font families in order
@@ -733,641 +724,6 @@
 	#[default(false)]
 	#[ghost]
 	pub smallcaps: bool,
-=======
-    /// A font family name or priority list of font family names.
-    ///
-    /// When processing text, Typst tries all specified font families in order
-    /// until it finds a font that has the necessary glyphs. In the example
-    /// below, the font `Inria Serif` is preferred, but since it does not
-    /// contain Arabic glyphs, the arabic text uses `Noto Sans Arabic` instead.
-    ///
-    /// The collection of available fonts differs by platform:
-    ///
-    /// - In the web app, you can see the list of available fonts by clicking on
-    ///   the "Ag" button. You can provide additional fonts by uploading `.ttf`
-    ///   or `.otf` files into your project. They will be discovered
-    ///   automatically. The priority is: project fonts > server fonts.
-    ///
-    /// - Locally, Typst uses your installed system fonts or embedded fonts in
-    ///   the CLI, which are `Linux Libertine`, `New Computer Modern`,
-    ///   `New Computer Modern Math`, and `DejaVu Sans Mono`. In addition, you
-    ///   can use the `--font-path` argument or `TYPST_FONT_PATHS` environment
-    ///   variable to add directories that should be scanned for fonts. The
-    ///   priority is: `--font-paths` > system fonts > embedded fonts. Run
-    ///   `typst fonts` to see the fonts that Typst has discovered on your
-    ///   system.
-    ///
-    /// ```example
-    /// #set text(font: "PT Sans")
-    /// This is sans-serif.
-    ///
-    /// #set text(font: (
-    ///   "Inria Serif",
-    ///   "Noto Sans Arabic",
-    /// ))
-    ///
-    /// This is Latin. \
-    /// هذا عربي.
-    /// ```
-    #[parse({
-        let font_list: Option<Spanned<FontList>> = args.named("font")?;
-        if let Some(font_list) = &font_list {
-            let book = engine.world.book();
-            for family in &font_list.v {
-                if !book.contains_family(family.as_str()) {
-                    engine.tracer.warn(warning!(
-                        font_list.span,
-                        "unknown font family: {}",
-                        family.as_str(),
-                    ));
-                }
-            }
-        }
-        font_list.map(|font_list| font_list.v)
-    })]
-    #[default(FontList(vec![FontFamily::new("Linux Libertine")]))]
-    #[borrowed]
-    #[ghost]
-    pub font: FontList,
-
-    /// Whether to allow last resort font fallback when the primary font list
-    /// contains no match. This lets Typst search through all available fonts
-    /// for the most similar one that has the necessary glyphs.
-    ///
-    /// _Note:_ Currently, there are no warnings when fallback is disabled and
-    /// no glyphs are found. Instead, your text shows up in the form of "tofus":
-    /// Small boxes that indicate the lack of an appropriate glyph. In the
-    /// future, you will be able to instruct Typst to issue warnings so you know
-    /// something is up.
-    ///
-    /// ```example
-    /// #set text(font: "Inria Serif")
-    /// هذا عربي
-    ///
-    /// #set text(fallback: false)
-    /// هذا عربي
-    /// ```
-    #[default(true)]
-    #[ghost]
-    pub fallback: bool,
-
-    /// The desired font style.
-    ///
-    /// When an italic style is requested and only an oblique one is available,
-    /// it is used. Similarly, the other way around, an italic style can stand
-    /// in for an oblique one.  When neither an italic nor an oblique style is
-    /// available, Typst selects the normal style. Since most fonts are only
-    /// available either in an italic or oblique style, the difference between
-    /// italic and oblique style is rarely observable.
-    ///
-    /// If you want to emphasize your text, you should do so using the [emph]
-    /// function instead. This makes it easy to adapt the style later if you
-    /// change your mind about how to signify the emphasis.
-    ///
-    /// ```example
-    /// #text(font: "Linux Libertine", style: "italic")[Italic]
-    /// #text(font: "DejaVu Sans", style: "oblique")[Oblique]
-    /// ```
-    #[ghost]
-    pub style: FontStyle,
-
-    /// The desired thickness of the font's glyphs. Accepts an integer between
-    /// `{100}` and `{900}` or one of the predefined weight names. When the
-    /// desired weight is not available, Typst selects the font from the family
-    /// that is closest in weight.
-    ///
-    /// If you want to strongly emphasize your text, you should do so using the
-    /// [strong] function instead. This makes it easy to adapt the style later
-    /// if you change your mind about how to signify the strong emphasis.
-    ///
-    /// ```example
-    /// #set text(font: "IBM Plex Sans")
-    ///
-    /// #text(weight: "light")[Light] \
-    /// #text(weight: "regular")[Regular] \
-    /// #text(weight: "medium")[Medium] \
-    /// #text(weight: 500)[Medium] \
-    /// #text(weight: "bold")[Bold]
-    /// ```
-    #[ghost]
-    pub weight: FontWeight,
-
-    /// The desired width of the glyphs. Accepts a ratio between `{50%}` and
-    /// `{200%}`. When the desired width is not available, Typst selects the
-    /// font from the family that is closest in stretch. This will only stretch
-    /// the text if a condensed or expanded version of the font is available.
-    ///
-    /// If you want to adjust the amount of space between characters instead of
-    /// stretching the glyphs itself, use the [`tracking`]($text.tracking)
-    /// property instead.
-    ///
-    /// ```example
-    /// #text(stretch: 75%)[Condensed] \
-    /// #text(stretch: 100%)[Normal]
-    /// ```
-    #[ghost]
-    pub stretch: FontStretch,
-
-    /// The size of the glyphs. This value forms the basis of the `em` unit:
-    /// `{1em}` is equivalent to the font size.
-    ///
-    /// You can also give the font size itself in `em` units. Then, it is
-    /// relative to the previous font size.
-    ///
-    /// ```example
-    /// #set text(size: 20pt)
-    /// very #text(1.5em)[big] text
-    /// ```
-    #[parse(args.named_or_find("size")?)]
-    #[fold]
-    #[default(TextSize(Abs::pt(11.0).into()))]
-    #[resolve]
-    #[ghost]
-    pub size: TextSize,
-
-    /// The glyph fill paint.
-    ///
-    /// ```example
-    /// #set text(fill: red)
-    /// This text is red.
-    /// ```
-    #[parse({
-        let paint: Option<Spanned<Paint>> = args.named_or_find("fill")?;
-        if let Some(paint) = &paint {
-            if paint.v.relative() == Smart::Custom(RelativeTo::Self_) {
-                bail!(
-                    paint.span,
-                    "gradients and patterns on text must be relative to the parent";
-                    hint: "make sure to set `relative: auto` on your text fill"
-                );
-            }
-        }
-        paint.map(|paint| paint.v)
-    })]
-    #[default(Color::BLACK.into())]
-    #[ghost]
-    pub fill: Paint,
-
-    /// How to stroke the text.
-    ///
-    /// ```example
-    /// #text(stroke: 0.5pt + red)[Stroked]
-    /// ```
-    #[resolve]
-    #[ghost]
-    pub stroke: Option<Stroke>,
-
-    /// The amount of space that should be added between characters.
-    ///
-    /// ```example
-    /// #set text(tracking: 1.5pt)
-    /// Distant text.
-    /// ```
-    #[resolve]
-    #[ghost]
-    pub tracking: Length,
-
-    /// The amount of space between words.
-    ///
-    /// Can be given as an absolute length, but also relative to the width of
-    /// the space character in the font.
-    ///
-    /// If you want to adjust the amount of space between characters rather than
-    /// words, use the [`tracking`]($text.tracking) property instead.
-    ///
-    /// ```example
-    /// #set text(spacing: 200%)
-    /// Text with distant words.
-    /// ```
-    #[resolve]
-    #[default(Rel::one())]
-    #[ghost]
-    pub spacing: Rel<Length>,
-
-    /// Whether to automatically insert spacing between CJK and Latin characters.
-    ///
-    /// ```example
-    /// #set text(cjk-latin-spacing: auto)
-    /// 第4章介绍了基本的API。
-    ///
-    /// #set text(cjk-latin-spacing: none)
-    /// 第4章介绍了基本的API。
-    /// ```
-    #[ghost]
-    pub cjk_latin_spacing: Smart<Option<Never>>,
-
-    /// An amount to shift the text baseline by.
-    ///
-    /// ```example
-    /// A #text(baseline: 3pt)[lowered]
-    /// word.
-    /// ```
-    #[resolve]
-    #[ghost]
-    pub baseline: Length,
-
-    /// Whether certain glyphs can hang over into the margin in justified text.
-    /// This can make justification visually more pleasing.
-    ///
-    /// ```example
-    /// #set par(justify: true)
-    /// This justified text has a hyphen in
-    /// the paragraph's first line. Hanging
-    /// the hyphen slightly into the margin
-    /// results in a clearer paragraph edge.
-    ///
-    /// #set text(overhang: false)
-    /// This justified text has a hyphen in
-    /// the paragraph's first line. Hanging
-    /// the hyphen slightly into the margin
-    /// results in a clearer paragraph edge.
-    /// ```
-    #[default(true)]
-    #[ghost]
-    pub overhang: bool,
-
-    /// The top end of the conceptual frame around the text used for layout and
-    /// positioning. This affects the size of containers that hold text.
-    ///
-    /// ```example
-    /// #set rect(inset: 0pt)
-    /// #set text(size: 20pt)
-    ///
-    /// #set text(top-edge: "ascender")
-    /// #rect(fill: aqua)[Typst]
-    ///
-    /// #set text(top-edge: "cap-height")
-    /// #rect(fill: aqua)[Typst]
-    /// ```
-    #[default(TopEdge::Metric(TopEdgeMetric::CapHeight))]
-    #[ghost]
-    pub top_edge: TopEdge,
-
-    /// The bottom end of the conceptual frame around the text used for layout
-    /// and positioning. This affects the size of containers that hold text.
-    ///
-    /// ```example
-    /// #set rect(inset: 0pt)
-    /// #set text(size: 20pt)
-    ///
-    /// #set text(bottom-edge: "baseline")
-    /// #rect(fill: aqua)[Typst]
-    ///
-    /// #set text(bottom-edge: "descender")
-    /// #rect(fill: aqua)[Typst]
-    /// ```
-    #[default(BottomEdge::Metric(BottomEdgeMetric::Baseline))]
-    #[ghost]
-    pub bottom_edge: BottomEdge,
-
-    /// An [ISO 639-1/2/3 language code.](https://en.wikipedia.org/wiki/ISO_639)
-    ///
-    /// Setting the correct language affects various parts of Typst:
-    ///
-    /// - The text processing pipeline can make more informed choices.
-    /// - Hyphenation will use the correct patterns for the language.
-    /// - [Smart quotes]($smartquote) turns into the correct quotes for the
-    ///   language.
-    /// - And all other things which are language-aware.
-    ///
-    /// ```example
-    /// #set text(lang: "de")
-    /// #outline()
-    ///
-    /// = Einleitung
-    /// In diesem Dokument, ...
-    /// ```
-    #[default(Lang::ENGLISH)]
-    #[ghost]
-    pub lang: Lang,
-
-    /// An [ISO 3166-1 alpha-2 region code.](https://en.wikipedia.org/wiki/ISO_3166-1_alpha-2)
-    ///
-    /// This lets the text processing pipeline make more informed choices.
-    #[ghost]
-    pub region: Option<Region>,
-
-    /// The OpenType writing script.
-    ///
-    /// The combination of `{lang}` and `{script}` determine how font features,
-    /// such as glyph substitution, are implemented. Frequently the value is a
-    /// modified (all-lowercase) ISO 15924 script identifier, and the `math`
-    /// writing script is used for features appropriate for mathematical
-    /// symbols.
-    ///
-    /// When set to `{auto}`, the default and recommended setting, an
-    /// appropriate script is chosen for each block of characters sharing a
-    /// common Unicode script property.
-    ///
-    /// ```example
-    /// #set text(
-    ///   font: "Linux Libertine",
-    ///   size: 20pt,
-    /// )
-    ///
-    /// #let scedilla = [Ş]
-    /// #scedilla // S with a cedilla
-    ///
-    /// #set text(lang: "ro", script: "latn")
-    /// #scedilla // S with a subscript comma
-    ///
-    /// #set text(lang: "ro", script: "grek")
-    /// #scedilla // S with a cedilla
-    /// ```
-    #[ghost]
-    pub script: Smart<WritingScript>,
-
-    /// The dominant direction for text and inline objects. Possible values are:
-    ///
-    /// - `{auto}`: Automatically infer the direction from the `lang` property.
-    /// - `{ltr}`: Layout text from left to right.
-    /// - `{rtl}`: Layout text from right to left.
-    ///
-    /// When writing in right-to-left scripts like Arabic or Hebrew, you should
-    /// set the [text language]($text.lang) or direction. While individual runs
-    /// of text are automatically layouted in the correct direction, setting the
-    /// dominant direction gives the bidirectional reordering algorithm the
-    /// necessary information to correctly place punctuation and inline objects.
-    /// Furthermore, setting the direction affects the alignment values `start`
-    /// and `end`, which are equivalent to `left` and `right` in `ltr` text and
-    /// the other way around in `rtl` text.
-    ///
-    /// If you set this to `rtl` and experience bugs or in some way bad looking
-    /// output, please do get in touch with us through the
-    /// [contact form](https://typst.app/contact) or our
-    /// [Discord server]($community/#discord)!
-    ///
-    /// ```example
-    /// #set text(dir: rtl)
-    /// هذا عربي.
-    /// ```
-    #[resolve]
-    #[ghost]
-    pub dir: TextDir,
-
-    /// Whether to hyphenate text to improve line breaking. When `{auto}`, text
-    /// will be hyphenated if and only if justification is enabled.
-    ///
-    /// Setting the [text language]($text.lang) ensures that the correct
-    /// hyphenation patterns are used.
-    ///
-    /// ```example
-    /// #set page(width: 200pt)
-    ///
-    /// #set par(justify: true)
-    /// This text illustrates how
-    /// enabling hyphenation can
-    /// improve justification.
-    ///
-    /// #set text(hyphenate: false)
-    /// This text illustrates how
-    /// enabling hyphenation can
-    /// improve justification.
-    /// ```
-    #[resolve]
-    #[ghost]
-    pub hyphenate: Hyphenate,
-
-    /// The "cost" of various choices when laying out text. A higher cost means
-    /// the layout engine will make the choice less often. Costs are specified
-    /// as a ratio of the default cost, so `50%` will make text layout twice as
-    /// eager to make a given choice, while `200%` will make it half as eager.
-    ///
-    /// Currently, the following costs can be customized:
-    /// - `hyphenation`: splitting a word across multiple lines
-    /// - `runt`: ending a paragraph with a line with a single word
-    /// - `widow`: leaving a single line of paragraph on the next page
-    /// - `orphan`: leaving single line of paragraph on the previous page
-    ///
-    /// Hyphenation is generally avoided by placing the whole word on the next
-    /// line, so a higher hyphenation cost can result in awkward justification
-    /// spacing.
-    ///
-    /// Runts are avoided by placing more or fewer words on previous lines, so a
-    /// higher runt cost can result in more awkward in justification spacing.
-    ///
-    /// Text layout prevents widows and orphans by default because they are
-    /// generally discouraged by style guides. However, in some contexts they
-    /// are allowed because the prevention method, which moves a line to the
-    /// next page, can result in an uneven number of lines between pages.
-    /// The `widow` and `orphan` costs allow disabling these modifications.
-    /// (Currently, 0% allows widows/orphans; anything else, including the
-    /// default of `auto`, prevents them. More nuanced cost specification for
-    /// these modifications is planned for the future.)
-    ///
-    /// The default costs are an acceptable balance, but some may find that it
-    /// hyphenates or avoids runs too eagerly, breaking the flow of dense prose.
-    /// A cost of 600% (six times the normal cost) may work better for such
-    /// contexts.
-    ///
-    /// ```example
-    /// #set text(hyphenate: true, size: 11.4pt)
-    /// #set par(justify: true)
-    ///
-    /// #lorem(10)
-    ///
-    /// // Set hyphenation to ten times the normal cost.
-    /// #set text(costs: (hyphenation: 1000%))
-    ///
-    /// #lorem(10)
-    /// ```
-    #[fold]
-    pub costs: Costs,
-
-    /// Whether to apply kerning.
-    ///
-    /// When enabled, specific letter pairings move closer together or further
-    /// apart for a more visually pleasing result. The example below
-    /// demonstrates how decreasing the gap between the "T" and "o" results in a
-    /// more natural look. Setting this to `{false}` disables kerning by turning
-    /// off the OpenType `kern` font feature.
-    ///
-    /// ```example
-    /// #set text(size: 25pt)
-    /// Totally
-    ///
-    /// #set text(kerning: false)
-    /// Totally
-    /// ```
-    #[default(true)]
-    #[ghost]
-    pub kerning: bool,
-
-    /// Whether to apply stylistic alternates.
-    ///
-    /// Sometimes fonts contain alternative glyphs for the same codepoint.
-    /// Setting this to `{true}` switches to these by enabling the OpenType
-    /// `salt` font feature.
-    ///
-    /// ```example
-    /// #set text(
-    ///   font: "IBM Plex Sans",
-    ///   size: 20pt,
-    /// )
-    ///
-    /// 0, a, g, ß
-    ///
-    /// #set text(alternates: true)
-    /// 0, a, g, ß
-    /// ```
-    #[default(false)]
-    #[ghost]
-    pub alternates: bool,
-
-    /// Which stylistic set to apply. Font designers can categorize alternative
-    /// glyphs forms into stylistic sets. As this value is highly font-specific,
-    /// you need to consult your font to know which sets are available. When set
-    /// to an integer between `{1}` and `{20}`, enables the corresponding
-    /// OpenType font feature from `ss01`, ..., `ss20`.
-    #[ghost]
-    pub stylistic_set: Option<StylisticSet>,
-
-    /// Whether standard ligatures are active.
-    ///
-    /// Certain letter combinations like "fi" are often displayed as a single
-    /// merged glyph called a _ligature._ Setting this to `{false}` disables
-    /// these ligatures by turning off the OpenType `liga` and `clig` font
-    /// features.
-    ///
-    /// ```example
-    /// #set text(size: 20pt)
-    /// A fine ligature.
-    ///
-    /// #set text(ligatures: false)
-    /// A fine ligature.
-    /// ```
-    #[default(true)]
-    #[ghost]
-    pub ligatures: bool,
-
-    /// Whether ligatures that should be used sparingly are active. Setting this
-    /// to `{true}` enables the OpenType `dlig` font feature.
-    #[default(false)]
-    #[ghost]
-    pub discretionary_ligatures: bool,
-
-    /// Whether historical ligatures are active. Setting this to `{true}`
-    /// enables the OpenType `hlig` font feature.
-    #[default(false)]
-    #[ghost]
-    pub historical_ligatures: bool,
-
-    /// Which kind of numbers / figures to select. When set to `{auto}`, the
-    /// default numbers for the font are used.
-    ///
-    /// ```example
-    /// #set text(font: "Noto Sans", 20pt)
-    /// #set text(number-type: "lining")
-    /// Number 9.
-    ///
-    /// #set text(number-type: "old-style")
-    /// Number 9.
-    /// ```
-    #[ghost]
-    pub number_type: Smart<NumberType>,
-
-    /// The width of numbers / figures. When set to `{auto}`, the default
-    /// numbers for the font are used.
-    ///
-    /// ```example
-    /// #set text(font: "Noto Sans", 20pt)
-    /// #set text(number-width: "proportional")
-    /// A 12 B 34. \
-    /// A 56 B 78.
-    ///
-    /// #set text(number-width: "tabular")
-    /// A 12 B 34. \
-    /// A 56 B 78.
-    /// ```
-    #[ghost]
-    pub number_width: Smart<NumberWidth>,
-
-    /// Whether to have a slash through the zero glyph. Setting this to `{true}`
-    /// enables the OpenType `zero` font feature.
-    ///
-    /// ```example
-    /// 0, #text(slashed-zero: true)[0]
-    /// ```
-    #[default(false)]
-    #[ghost]
-    pub slashed_zero: bool,
-
-    /// Whether to turn numbers into fractions. Setting this to `{true}`
-    /// enables the OpenType `frac` font feature.
-    ///
-    /// It is not advisable to enable this property globally as it will mess
-    /// with all appearances of numbers after a slash (e.g., in URLs). Instead,
-    /// enable it locally when you want a fraction.
-    ///
-    /// ```example
-    /// 1/2 \
-    /// #text(fractions: true)[1/2]
-    /// ```
-    #[default(false)]
-    #[ghost]
-    pub fractions: bool,
-
-    /// Raw OpenType features to apply.
-    ///
-    /// - If given an array of strings, sets the features identified by the
-    ///   strings to `{1}`.
-    /// - If given a dictionary mapping to numbers, sets the features
-    ///   identified by the keys to the values.
-    ///
-    /// ```example
-    /// // Enable the `frac` feature manually.
-    /// #set text(features: ("frac",))
-    /// 1/2
-    /// ```
-    #[fold]
-    #[ghost]
-    pub features: FontFeatures,
-
-    /// Content in which all text is styled according to the other arguments.
-    #[external]
-    #[required]
-    pub body: Content,
-
-    /// The text.
-    #[required]
-    pub text: EcoString,
-
-    /// The offset of the text in the text syntax node referenced by this
-    /// element's span.
-    #[internal]
-    #[ghost]
-    pub span_offset: usize,
-
-    /// A delta to apply on the font weight.
-    #[internal]
-    #[fold]
-    #[ghost]
-    pub delta: WeightDelta,
-
-    /// Whether the font style should be inverted.
-    #[internal]
-    #[fold]
-    #[default(ItalicToggle(false))]
-    #[ghost]
-    pub emph: ItalicToggle,
-
-    /// Decorative lines.
-    #[internal]
-    #[fold]
-    #[ghost]
-    pub deco: SmallVec<[Decoration; 1]>,
-
-    /// A case transformation that should be applied to the text.
-    #[internal]
-    #[ghost]
-    pub case: Option<Case>,
-
-    /// Whether small capital glyphs should be used. ("smcp")
-    #[internal]
-    #[default(false)]
-    #[ghost]
-    pub smallcaps: bool,
->>>>>>> 69dcc89d
 }
 
 impl TextElem {
@@ -1873,22 +1229,15 @@
 pub struct WeightDelta(pub i64);
 
 impl Fold for WeightDelta {
-<<<<<<< HEAD
 	fn fold(self, outer: Self) -> Self {
 		Self(outer.0 + self.0)
 	}
-=======
-    fn fold(self, outer: Self) -> Self {
-        Self(outer.0 + self.0)
-    }
->>>>>>> 69dcc89d
 }
 
 /// Costs that are updated (prioritizing the later value) when folded.
 #[derive(Debug, Default, Copy, Clone, Eq, PartialEq, Hash)]
 #[non_exhaustive] // We may add more costs in the future.
 pub struct Costs {
-<<<<<<< HEAD
 	pub hyphenation: Option<Ratio>,
 	pub runt: Option<Ratio>,
 	pub widow: Option<Ratio>,
@@ -1951,7 +1300,12 @@
 		v.finish(&["hyphenation", "runt", "widow", "orphan"])?;
 		ret
 	},
-=======
+}
+
+/// Costs that are updated (prioritizing the later value) when folded.
+#[derive(Debug, Default, Copy, Clone, Eq, PartialEq, Hash)]
+#[non_exhaustive] // We may add more costs in the future.
+pub struct Costs {
     pub hyphenation: Option<Ratio>,
     pub runt: Option<Ratio>,
     pub widow: Option<Ratio>,
@@ -2014,5 +1368,4 @@
         v.finish(&["hyphenation", "runt", "widow", "orphan"])?;
         ret
     },
->>>>>>> 69dcc89d
 }